/*
 * ProActive Parallel Suite(TM):
 * The Open Source library for parallel and distributed
 * Workflows & Scheduling, Orchestration, Cloud Automation
 * and Big Data Analysis on Enterprise Grids & Clouds.
 *
 * Copyright (c) 2007 - 2017 ActiveEon
 * Contact: contact@activeeon.com
 *
 * This library is free software: you can redistribute it and/or
 * modify it under the terms of the GNU Affero General Public License
 * as published by the Free Software Foundation: version 3 of
 * the License.
 *
 * This program is distributed in the hope that it will be useful,
 * but WITHOUT ANY WARRANTY; without even the implied warranty of
 * MERCHANTABILITY or FITNESS FOR A PARTICULAR PURPOSE.  See the
 * GNU Affero General Public License for more details.
 *
 * You should have received a copy of the GNU Affero General Public License
 * along with this program. If not, see <http://www.gnu.org/licenses/>.
 *
 * If needed, contact us to obtain a release under GPL Version 2 or 3
 * or a different license than the AGPL.
 */
package org.ow2.proactive.scheduler.util;

import java.io.File;
import java.net.URI;
import java.net.URISyntaxException;
import java.security.KeyException;

import org.apache.commons.cli.CommandLine;
import org.apache.commons.cli.Options;
import org.apache.log4j.Logger;
import org.objectweb.proactive.core.config.CentralPAPropertyRepository;
import org.objectweb.proactive.core.util.wrapper.BooleanWrapper;
import org.objectweb.proactive.utils.JVMPropertiesPreloader;
import org.ow2.proactive.authentication.crypto.Credentials;
import org.ow2.proactive.resourcemanager.authentication.RMAuthentication;
import org.ow2.proactive.resourcemanager.core.properties.PAResourceManagerProperties;
import org.ow2.proactive.resourcemanager.exception.RMException;
import org.ow2.proactive.resourcemanager.frontend.ResourceManager;
import org.ow2.proactive.scheduler.SchedulerFactory;
import org.ow2.proactive.scheduler.common.Scheduler;
import org.ow2.proactive.scheduler.core.properties.PASchedulerProperties;
import org.ow2.proactive.wrapper.WrapperWebConfiguration;


/**
 *  WarWrapper is a class that enables running ProActive as a Web Application. It properly configures the Scheduler
 *  and RM homes inside a Web archive (WAR), and runs an instance of SchedulerStarter. WarWrapper disables running
 *  the jetty server embedded in ProActive (as the WAR is to be deployed in an application server).
 *  It further defines methods to shutdown ProActive (by shutting down the Scheduler and RM).
 *  The methods launchProactive() and shutdownProactive() of WarWrapper are respectively called
 *  by the WrapperContextListener to run ProActive (when the web application context is initialized)
 *  and shut it down (when the web application context is destroyed).
 *
 * @author The ProActive Team
 * @since ProActive Scheduling 7.27.0
 */

public enum WarWrapper {

    //singleton instance of WarWrapper
    INSTANCE;

    private static final Logger logger = Logger.getLogger(WarWrapper.class);

    private static String schedulerUri;

    private static CommandLine cmd = null;

    /**
     * The main method called when ProActive is deployed as a web or enterprise application (WAR/EAR)
     */
    public void launchProactive() {

        String[] args = { "--no-rest" };

        configureSchedulerAndRMAndPAHomes();
        SchedulerStarter.configureSecurityManager();
        SchedulerStarter.configureLogging();
        SchedulerStarter.configureDerby();

        args = JVMPropertiesPreloader.overrideJVMProperties(args);

        Options options = SchedulerStarter.getOptions();

        try {
            cmd = SchedulerStarter.getCommandLine(args, options);

            SchedulerStarter.start(cmd);

            configureURLs();

        } catch (Exception e) {
            logger.error("Error when starting the scheduler", e);
        }

    }

    /**
     * Configures the Scheduler and RM homes inside a Web archive (WAR)
     */
    protected void configureSchedulerAndRMAndPAHomes() {

        String schedHome = new File(getClass().getProtectionDomain()
                                              .getCodeSource()
                                              .getLocation()
                                              .getPath()).getAbsolutePath();

        SchedulerStarter.setPropIfNotAlreadySet(PASchedulerProperties.SCHEDULER_HOME.getKey(), schedHome);
        schedHome = System.getProperty(PASchedulerProperties.SCHEDULER_HOME.getKey());

        PASchedulerProperties.SCHEDULER_HOME.updateProperty(schedHome);
<<<<<<< HEAD

=======
        CentralPAPropertyRepository.PA_HOME.setValue(schedHome);

        SchedulerStarter.setPropIfNotAlreadySet(PASchedulerProperties.SCHEDULER_HOME.getKey(), schedHome);
>>>>>>> 58b26602
        SchedulerStarter.setPropIfNotAlreadySet(PAResourceManagerProperties.RM_HOME.getKey(), schedHome);
        SchedulerStarter.setPropIfNotAlreadySet(CentralPAPropertyRepository.PA_HOME.getName(), schedHome);
        SchedulerStarter.setPropIfNotAlreadySet(CentralPAPropertyRepository.PA_CONFIGURATION_FILE.getName(),
                                                schedHome + "/config/network/server.ini");
    }

    /**
     * Configures the variables that are traditionally set by Jetty Starter
     */
    private void configureURLs() {
        //
        if (null != SchedulerStarter.rmURL) {
            SchedulerStarter.setPropIfNotAlreadySet("rm.url", SchedulerStarter.rmURL);
        } else {
            logger.warn("System property 'rm.url' not set: ");
        }

        if (null != SchedulerStarter.schedAuthInter) {
            schedulerUri = SchedulerStarter.schedAuthInter.getHostURL();
            SchedulerStarter.setPropIfNotAlreadySet("scheduler.url", schedulerUri);
        } else {
            logger.warn("System property 'scheduler.url' not set");
        }

        String getStartedUrl = WrapperWebConfiguration.getStartedUrl();
        if (null != getStartedUrl) {
            PASchedulerProperties.SCHEDULER_REST_URL.updateProperty(getStartedUrl);
            logger.info("*** Get started at: " + getStartedUrl + " ***");
        } else {
            logger.warn("PA property 'SCHEDULER_REST_URL' not set");
        }

    }

    /**
     * The main method called when stopping or removing ProActive
     */
    public void shutdownProactive() {

        try {

            Credentials credentials = getCredentials();

            if (stopScheduler(credentials)) {
                logger.info("Scheduler on " + schedulerUri + " correctly stopped");
            } else {
                logger.warn("Scheduler on " + schedulerUri + " is not stopped");
            }

            if (stopRM(credentials)) {
                logger.info("RM on " + SchedulerStarter.rmURL + " correctly stopped");
            } else {
                logger.warn("RM on " + SchedulerStarter.rmURL + " is not stopped");
            }

        } catch (KeyException e) {
            logger.error("ERROR while stopping ProActive: Cannot  acquire credentials" + e);
        } catch (Exception e) {
            logger.error("ERROR while stopping ProActive: " + e);
        }
    }

    protected boolean stopRM(Credentials credentials) {

        boolean rmStopped = false;

        try {
            RMAuthentication rmAuthentication = connectToRM();
            ResourceManager rm = rmAuthentication.login(credentials);

            //Do not kill Runtime when stopping RM
            PAResourceManagerProperties.RM_SHUTDOWN_KILL_RUNTIME.updateProperty("false");

            BooleanWrapper booleanWrapper = rm.shutdown(true);
            rmStopped = booleanWrapper.getBooleanValue();

        } catch (Exception e) {
            logger.error("ERROR while stopping RM on " + SchedulerStarter.rmURL + ": " + e);
        }

        return rmStopped;
    }

    protected boolean stopScheduler(Credentials credentials) {

        boolean schedulerStopped = false;

        try {

            Scheduler scheduler = SchedulerStarter.schedAuthInter.login(credentials);
            schedulerStopped = scheduler.shutdown();

            if (schedulerStopped && scheduler.getStatus().isDown()) {
                SchedulerFactory.setSchedulerStarted(false);
            }

        } catch (Exception e) {
            logger.error("ERROR while stopping to the scheduler on " + schedulerUri + ": " + e);
        }

        return schedulerStopped;
    }

    private static RMAuthentication connectToRM() throws URISyntaxException, RMException {

        RMAuthentication rmAuthentication = null;

        if (SchedulerStarter.rmURL != null) {
            rmAuthentication = SchedulerFactory.waitAndJoinRM(new URI(SchedulerStarter.rmURL));
        }

        return rmAuthentication;
    }

    protected Credentials getCredentials() throws KeyException {
        return Credentials.getCredentialsBase64(SchedulerStarter.credentials);
    }

}<|MERGE_RESOLUTION|>--- conflicted
+++ resolved
@@ -114,17 +114,13 @@
         schedHome = System.getProperty(PASchedulerProperties.SCHEDULER_HOME.getKey());
 
         PASchedulerProperties.SCHEDULER_HOME.updateProperty(schedHome);
-<<<<<<< HEAD
-
-=======
-        CentralPAPropertyRepository.PA_HOME.setValue(schedHome);
-
-        SchedulerStarter.setPropIfNotAlreadySet(PASchedulerProperties.SCHEDULER_HOME.getKey(), schedHome);
->>>>>>> 58b26602
+
         SchedulerStarter.setPropIfNotAlreadySet(PAResourceManagerProperties.RM_HOME.getKey(), schedHome);
         SchedulerStarter.setPropIfNotAlreadySet(CentralPAPropertyRepository.PA_HOME.getName(), schedHome);
         SchedulerStarter.setPropIfNotAlreadySet(CentralPAPropertyRepository.PA_CONFIGURATION_FILE.getName(),
                                                 schedHome + "/config/network/server.ini");
+
+        CentralPAPropertyRepository.PA_HOME.setValue(schedHome);
     }
 
     /**
