--- conflicted
+++ resolved
@@ -97,7 +97,6 @@
     }
 
     public static void startRestfulSchedulerWebapp(int nbNodes) throws Exception {
-<<<<<<< HEAD
 
         if (schedProcess == null) {
             // Kill all children processes on exit
@@ -160,70 +159,8 @@
             restServerUrl = "https://localhost:8443/rest/";
             restfulSchedulerUrl = restServerUrl + "scheduler";
 
-            await().atMost(Duration.FIVE_MINUTES).until(restIsStarted());
-        }
-=======
-        // Kill all children processes on exit
-        org.apache.log4j.BasicConfigurator.configure(new org.apache.log4j.varia.NullAppender());
-        CookieBasedProcessTreeKiller.registerKillChildProcessesOnShutdown("rest_tests");
-
-        List<String> cmd = new ArrayList<>();
-        String javaPath = RestFuncTUtils.getJavaPathFromSystemProperties();
-        cmd.add(javaPath);
-        cmd.add("-Djava.security.manager");
-        cmd.add(CentralPAPropertyRepository.JAVA_SECURITY_POLICY.getCmdLine() + toPath(serverJavaPolicy));
-
-        cmd.add(CentralPAPropertyRepository.PA_HOME.getCmdLine() + getSchedHome());
-        cmd.add(PASchedulerProperties.SCHEDULER_HOME.getCmdLine() + getSchedHome());
-        cmd.add(PAResourceManagerProperties.RM_HOME.getCmdLine() + getRmHome());
-
-        cmd.add(PAResourceManagerProperties.RM_DB_HIBERNATE_DROPDB.getCmdLine() +
-                System.getProperty("rm.deploy.dropDB", "true"));
-        cmd.add(PAResourceManagerProperties.RM_DB_HIBERNATE_CONFIG.getCmdLine() + toPath(rmHibernateConfig));
-
-        cmd.add(PASchedulerProperties.SCHEDULER_DB_HIBERNATE_DROPDB.getCmdLine() +
-                System.getProperty("scheduler.deploy.dropDB", "true"));
-        cmd.add(PASchedulerProperties.SCHEDULER_DB_HIBERNATE_CONFIG.getCmdLine() + toPath(schedHibernateConfig));
-
-        cmd.add(WebProperties.WEB_HTTPS.getCmdLine() + "true");
-
-        cmd.add(CentralPAPropertyRepository.PA_COMMUNICATION_PROTOCOL.getCmdLine() + "pnp");
-        cmd.add(PNPConfig.PA_PNP_PORT.getCmdLine() + "1200");
-
-        cmd.add("-cp");
-        cmd.add(getClassPath());
-        cmd.add(SchedulerStarter.class.getName());
-        cmd.add("-ln");
-        cmd.add("" + nbNodes);
-
-        ProcessBuilder processBuilder = new ProcessBuilder(cmd);
-        processBuilder.redirectErrorStream(true);
-        schedProcess = processBuilder.start();
-
-        ProcessStreamReader out = new ProcessStreamReader("scheduler-output: ", schedProcess.getInputStream());
-        out.start();
-
-        // RM and scheduler are on the same url
-        String port = "1200";
-        String url = "pnp://localhost:" + port + "/";
-
-        // Connect a scheduler client
-        SchedulerAuthenticationInterface schedAuth = SchedulerConnection.waitAndJoin(url,
-                                                                                     TimeUnit.SECONDS.toMillis(120));
-        schedulerPublicKey = schedAuth.getPublicKey();
-        Credentials schedCred = RestFuncTUtils.createCredentials("admin", "admin", schedulerPublicKey);
-        scheduler = schedAuth.login(schedCred);
-
-        // Connect a rm client
-        RMAuthentication rmAuth = RMConnection.waitAndJoin(url, TimeUnit.SECONDS.toMillis(120));
-        Credentials rmCredentials = getRmCredentials();
-        rm = rmAuth.login(rmCredentials);
-
-        restServerUrl = "https://localhost:8443/rest/";
-        restfulSchedulerUrl = restServerUrl + "scheduler";
-
-        await().atMost(Duration.TEN_MINUTES).until(restIsStarted());
->>>>>>> f0c467a3
+            await().atMost(Duration.TEN_MINUTES).until(restIsStarted());
+        }
     }
 
     public static void stopRestfulSchedulerWebapp() {
