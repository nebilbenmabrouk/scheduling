/*
 * ProActive Parallel Suite(TM):
 * The Open Source library for parallel and distributed
 * Workflows & Scheduling, Orchestration, Cloud Automation
 * and Big Data Analysis on Enterprise Grids & Clouds.
 *
 * Copyright (c) 2007 - 2017 ActiveEon
 * Contact: contact@activeeon.com
 *
 * This library is free software: you can redistribute it and/or
 * modify it under the terms of the GNU Affero General Public License
 * as published by the Free Software Foundation: version 3 of
 * the License.
 *
 * This program is distributed in the hope that it will be useful,
 * but WITHOUT ANY WARRANTY; without even the implied warranty of
 * MERCHANTABILITY or FITNESS FOR A PARTICULAR PURPOSE.  See the
 * GNU Affero General Public License for more details.
 *
 * You should have received a copy of the GNU Affero General Public License
 * along with this program. If not, see <http://www.gnu.org/licenses/>.
 *
 * If needed, contact us to obtain a release under GPL Version 2 or 3
 * or a different license than the AGPL.
 */
package org.ow2.proactive.scheduler.common.job;

import java.io.Serializable;
import java.util.Map;
import java.util.Set;

import org.objectweb.proactive.annotation.PublicAPI;


/**
 * JobInfo provides information about the Job it is linked with.
 * <br>
 * These information and only them are able to change inside the Job.
 *
 * @author The ProActive Team
 * @since ProActive Scheduling 0.9
 */
@PublicAPI
public interface JobInfo extends Serializable {

    /**
     * Returns an identifier that uniquely identifies the Job
     * within a Scheduler instance.
     *
     * @return an identifier that uniquely identifies the Job
     * within a Scheduler instance.
     */
    JobId getJobId();

    /**
     * Returns the name of the Job owner.
     *
     * @return the name of the Job owner (the one who submitted the Job).
     */
    String getJobOwner();

    /**
     * Returns the project name associated with this job
     * @return project name
     */
    String getProjectName();

    /**
     * Returns the time at which the Job has finished.
     *
     * @return the time at which the Job has finished
     * (i.e. all tasks have finished because of a normal or abnormal termination).
     */
    long getFinishedTime();

    /**
     * Returns the time at which the Job has been marked as removed.
     *
     * @return the time at which the Job has been marked as removed.
     */
    long getRemovedTime();

    /**
     * Returns the time at which the Job has started.
     *
     * @return the time at which the Job has started.
     */
    long getStartTime();

    /**
     * @return true if job is already started
     */
    boolean isStarted();

    /**
     * Returns the time at which a Job was seen as in-error
     * for the last time.
     *
     * @return the time at which a Job was seen as in-error
     * for the last time. The default value is {@code -1}.
     */
    long getInErrorTime();

    /**
     * Returns the time at which the Job was submitted.
     *
     * @return the time at which the Job was submitted.
     */
    long getSubmittedTime();

    /**
     * Returns the time at which the last updated happened on the Job.
     *
     * @return the time in long format.
     */
    long getLastUpdatedTime();

    /**
     * Returns the number of tasks managed by the Job.
     *
     * @return the number of tasks managed by the Job.
     * The number should correspond to the sum of tasks which
     * are grouped in pending, running and finished.
     */
    int getTotalNumberOfTasks();

    /**
     * Returns the number of tasks managed by the Job
     * which are finished.
     *
     * @return the number of tasks managed by the Job
     * which are finished.
     */
    int getNumberOfFinishedTasks();

    /**
     * Returns the number of tasks managed by the Job
     * which are pending.
     *
     * @return the number of tasks managed by the Job
     * which are pending.
     */
    int getNumberOfPendingTasks();

    /**
     * Returns the number of tasks managed by the Job
     * which are running.
     *
     * @return the number of tasks managed by the Job
     * which are running.
     */
    int getNumberOfRunningTasks();

    /**
     * Returns the number of tasks managed by the Job
     * that are in a failed state due to a resource failure.
     *
     * @return the number of tasks managed by the Job
     * that are in a failed state due to a resource failure.
     */
    int getNumberOfFailedTasks();

    /**
     * Returns the number of tasks managed by the Job
     * that are in a faulty state.
     *
     * @return the number of tasks managed by the Job
     * that are in a faulty state due to a task fault
     * (exception or return code).
     */
    int getNumberOfFaultyTasks();

    /**
     * Returns the number of tasks managed by the Job
     * that are in an in-error state.
     *
     * @return the number of tasks managed by the Job
     * that are in an in-error state because of faulty
     * tasks that were configured to suspend on error.
     */
    int getNumberOfInErrorTasks();

    /**
     * Returns the priority of the Job.
     *
     * @return the priority of the Job.
     */
    JobPriority getPriority();

    /**
     * Return the status of the job.
     *
     * @return the status of the job.
     */
    JobStatus getStatus();

    /**
     * Returns a boolean that indicates whether the job
     * is marked for removal or not.
     *
     * @return a boolean that indicates whether the job
     * is marked for removal or not.
     */
    boolean isToBeRemoved();

    /**
     * Returns the scheduled time for removal.
     * If none is set, returns 0.
     *
     * @return the time at which the Job is to be removed.
     */
    long getScheduledTimeForRemoval();

    /**
     * Returns the generic information Map
     * @return generic information Map
     */
    Map<String, String> getGenericInformation();

    /**
     * Returns the variables Map
     * @return variables Map
     */
    Map<String, String> getVariables();

    /**
<<<<<<< HEAD
     * Return a map of visualization connection strings
     * key: task name
     * value: connection string
     * @return a map of connection strings
     */
    Map<String, String> getVisualizationConnectionStrings();

    /**
     * Sets the visualization connection string map
     * @param connectionStrings
     */
    void setVisualizationConnectionStrings(Map<String, String> connectionStrings);

    /**
     * Returns the list of signals used by the job
     * @return signals List
=======
     * Returns the set of signals used by the job
     * @return signals set
>>>>>>> d9ce41a4
     */
    Set<String> getSignals();

    /**
     * Sets the set of job signals
     */
    void setSignals(Set<String> signals);
}<|MERGE_RESOLUTION|>--- conflicted
+++ resolved
@@ -224,7 +224,6 @@
     Map<String, String> getVariables();
 
     /**
-<<<<<<< HEAD
      * Return a map of visualization connection strings
      * key: task name
      * value: connection string
@@ -239,12 +238,8 @@
     void setVisualizationConnectionStrings(Map<String, String> connectionStrings);
 
     /**
-     * Returns the list of signals used by the job
-     * @return signals List
-=======
      * Returns the set of signals used by the job
      * @return signals set
->>>>>>> d9ce41a4
      */
     Set<String> getSignals();
 
