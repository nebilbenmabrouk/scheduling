package org.ow2.proactive.resourcemanager.nodesource.infrastructure;

import org.objectweb.proactive.core.node.Node;
import org.objectweb.proactive.core.util.ProActiveCounter;
import org.ow2.proactive.resourcemanager.exception.RMException;
import org.ow2.proactive.resourcemanager.nodesource.common.Configurable;
import org.ow2.proactive.resourcemanager.utils.RMNodeStarter;
import org.ow2.proactive.utils.FileToBytesConverter;

import static com.google.common.base.Throwables.getStackTraceAsString;

import java.io.File;
import java.io.IOException;
import java.net.InetAddress;
import java.util.ArrayList;
import java.util.List;
import java.util.concurrent.atomic.AtomicInteger;


/**
 *
 * An infrastructure manager that operates custom scripts in order to
 * deploy/remove nodes.
 * <p>
 * Deployment phase:
 * <ul>
 * <li>launch the script by providing host name, node name, node source name, rm
 * url</li>
 * <li>if no node within timeout =&gt; terminates the script.</li>
 * </ul>
 * <p>
 * Removal phase:
 * <ul>
 * <li>remove node from the resource manager</li>
 * <li>launch removal script giving host name and node url.</li>
 * </ul>
 */
public class CLIInfrastructure extends HostsFileBasedInfrastructureManager {

    @Configurable(description = "An interpreter that executes the script")
    protected String interpreter = "bash";

    @Configurable(fileBrowser = true, description = "A script that deploys a node on host (parameters: host, node, ns names and rm url).")
    protected File deploymentScript;

    @Configurable(fileBrowser = true, description = "A script that removes a node (parameters: host name and node url")
    protected File removalScript;

    private final AtomicInteger numberOfRemovalThread = new AtomicInteger(0);

    /**
     * Configures the Infrastructure
     *
     * @param parameters
     *            parameters[3] : An interpreter that launch the script
     *            parameters[4] : A script that deploys nodes on a single host
     *            parameters[5] : A script that removes a node
     * @throws IllegalArgumentException
     *             configuration failed
     */
    @Override
    protected void configure(Object... parameters) {
        super.configure(parameters);
        int index = 3;
        // TODO super admin rights check
        if (parameters != null && parameters.length >= 6) {
            this.interpreter = parameters[index++].toString();

            try {
                byte[] bytes = (byte[]) parameters[index++];
                // putting .cmd as an extension so that it works on Windows
                deploymentScript = File.createTempFile("deployment", ".cmd");
                FileToBytesConverter.convertByteArrayToFile(bytes, deploymentScript);
                // deploymentScript.setExecutable(true);
            } catch (Exception e) {
                throw new IllegalArgumentException("Could not read deployment script", e);
            }

            try {
                byte[] bytes = (byte[]) parameters[index++];
                // putting .cmd as an extension so that it works on Windows
                removalScript = File.createTempFile("removal", ".cmd");
                FileToBytesConverter.convertByteArrayToFile(bytes, removalScript);
                // removalScript.setExecutable(true);
            } catch (Exception e) {
                throw new IllegalArgumentException("Could not read removal script file", e);
            }
        }
    }

    /**
     * Internal node acquisition method
     * <p>
     * Starts a PA runtime on remote host using a custom script, register it
     * manually in the nodesource.
     *
     * @param host
     *            hostname of the node on which a node should be started
     * @throws RMException
     *             acquisition failed
     */
    protected void startNodeImpl(InetAddress host, int nbNodes) throws RMException {

        final String nodeName = "SCR-" + this.nodeSource.getName() + "-" + ProActiveCounter.getUniqID();
        final String commandLine = interpreter + " " + deploymentScript.getAbsolutePath() + " " +
                host.getHostName() + " " + nodeName + " " + this.nodeSource.getName() + " " + rmUrl + " " + nbNodes;

        final List<String> depNodeURLs = new ArrayList<>(nbNodes);
        final List<String> createdNodeNames = RMNodeStarter.getWorkersNodeNames(nodeName, nbNodes);
        depNodeURLs.addAll(addMultipleDeployingNodes(createdNodeNames, commandLine, "Deploying node on host " + host, this.nodeTimeOut));
        addTimeouts(depNodeURLs);

        Process p;
        try {
            logger.debug("Launching the command: " + commandLine);
            p = Runtime.getRuntime().exec(commandLine);
        } catch (IOException e1) {
<<<<<<< HEAD
            super.declareDeployingNodeLost(pnURL, "Cannot run command: " + commandLine +
                " - \n The following exception occured: " + getStackTraceAsString(e1));
=======
            multipleDeclareDeployingNodeLost(depNodeURLs, "Cannot run command: " + commandLine +
                    " - \n The following exception occured: " + Formatter.stackTraceToString(e1));
>>>>>>> ce0d94e4
            throw new RMException("Cannot run command: " + commandLine, e1);
        }

        String lf = System.lineSeparator();

        int circuitBreakerThreshold = 5;
        while (!anyTimedOut(depNodeURLs) && circuitBreakerThreshold > 0) {
            try {
                int exitCode = p.exitValue();
                if (exitCode != 0) {
                    logger.error("Child process at " + host.getHostName() + " exited abnormally (" +
                        exitCode + ").");
                } else {
                    logger.error("Launching node script has exited normally whereas it shouldn't.");
                }
                String pOutPut = Utils.extractProcessOutput(p);
                String pErrPut = Utils.extractProcessErrput(p);
                final String description = "Script failed to launch a node on host " + host.getHostName() +
                    lf + "   >Error code: " + exitCode + lf + "   >Errput: " + pErrPut + "   >Output: " +
                    pOutPut;
                logger.error(description);
                if (super.checkNodeIsAcquiredAndDo(nodeName, null, new Runnable() {
                    public void run() {
                        multipleDeclareDeployingNodeLost(depNodeURLs, description);
                    }
                })) {
                    return;
                } else {
                    // there isn't any race regarding node registration
                    throw new RMException(
                        "A node " + nodeName + " is not expected anymore because of an error.");
                }
            } catch (IllegalThreadStateException e) {
                logger.trace("IllegalThreadStateException while waiting for " + nodeName + " registration");
            }

            if (super.checkNodeIsAcquiredAndDo(nodeName, null, null)) {
                // registration is ok, we destroy the process
                logger.debug("Destroying the process: " + p);
                p.destroy();
                return;
            }

            try {
                Thread.sleep(1000);
            } catch (Exception e) {
                circuitBreakerThreshold--;
                logger.trace("An exception occurred while monitoring a child process", e);
            }
        }

        // if we exit because of a timeout
        if (this.anyTimedOut(depNodeURLs)) {
            // we remove it
            removeTimeouts(depNodeURLs);
            // we destroy the process
            p.destroy();
            throw new RMException("Deploying Node " + nodeName + " not expected any more");
        }
        if (circuitBreakerThreshold <= 0) {
            logger.error("Circuit breaker threshold reached while monitoring a child process.");
            throw new RMException("Several exceptions occurred while monitoring a child process.");
        }
    }

    /**
     * {@inheritDoc}
     */
    @Override
    protected void killNodeImpl(Node node, InetAddress h) {
        final Node n = node;
        final InetAddress host = h;
        numberOfRemovalThread.incrementAndGet();
        this.nodeSource.executeInParallel(new Runnable() {
            public void run() {
                try {
                    final String commandLine = interpreter + " " + removalScript.getAbsolutePath() + " " +
                        host.getHostName() + " " + n.getNodeInformation().getURL();
                    Process p;
                    try {
                        logger.debug("Launching the command: " + commandLine);
                        p = Runtime.getRuntime().exec(commandLine);
                        // TODO add timeout behavior
                        int exitCode = p.waitFor();
                        String pOutPut = Utils.extractProcessOutput(p);
                        String pErrPut = Utils.extractProcessErrput(p);
                        String lf = System.lineSeparator();
                        final String description = "Removal script ouput" + lf + "   >Error code: " +
                            exitCode + lf + "   >Errput: " + pErrPut + "   >Output: " + pOutPut;
                        if (exitCode != 0) {
                            logger.error("Child process at " + host.getHostName() + " exited abnormally (" +
                                exitCode + ").");
                            logger.error(description);
                        } else {
                            logger.info("Removal node process has exited normally for " +
                                n.getNodeInformation().getURL());
                            logger.debug(description);
                        }
                    } catch (IOException e1) {
                        logger.error(e1);
                    }

                } catch (Exception e) {
                    logger.trace("An exception occurred during node removal", e);
                }
                numberOfRemovalThread.decrementAndGet();
            }
        });
    }

    /**
     * @return short description of the IM
     */
    @Override
    public String getDescription() {
        return "Creates remote runtimes using custom scripts";
    }

    /**
     * {@inheritDoc}
     */
    @Override
    public String toString() {
        return "Script Infrastructure";
    }

    /**
     * {@inheritDoc}
     */
    @Override
    public void shutDown() {
        deploymentScript.delete();

        // checking if we need to delete the removal script
        if (this.numberOfRemovalThread.get() <= 0) {
            removalScript.delete();
        }
    }
}<|MERGE_RESOLUTION|>--- conflicted
+++ resolved
@@ -115,13 +115,8 @@
             logger.debug("Launching the command: " + commandLine);
             p = Runtime.getRuntime().exec(commandLine);
         } catch (IOException e1) {
-<<<<<<< HEAD
-            super.declareDeployingNodeLost(pnURL, "Cannot run command: " + commandLine +
-                " - \n The following exception occured: " + getStackTraceAsString(e1));
-=======
             multipleDeclareDeployingNodeLost(depNodeURLs, "Cannot run command: " + commandLine +
                     " - \n The following exception occured: " + Formatter.stackTraceToString(e1));
->>>>>>> ce0d94e4
             throw new RMException("Cannot run command: " + commandLine, e1);
         }
 
