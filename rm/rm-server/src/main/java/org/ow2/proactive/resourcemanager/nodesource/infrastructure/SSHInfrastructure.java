--- conflicted
+++ resolved
@@ -36,15 +36,12 @@
  */
 package org.ow2.proactive.resourcemanager.nodesource.infrastructure;
 
-<<<<<<< HEAD
+import org.apache.log4j.Logger;
 import java.io.File;
 import java.io.IOException;
 import java.net.InetAddress;
 import java.security.KeyException;
 
-=======
-import org.apache.log4j.Logger;
->>>>>>> ce0d94e4
 import org.objectweb.proactive.core.config.CentralPAPropertyRepository;
 import org.objectweb.proactive.core.node.Node;
 import org.objectweb.proactive.core.ssh.SSHClient;
@@ -247,13 +244,8 @@
         try {
             p = Utils.runSSHCommand(host, cmdLine, sshOptions);
         } catch (IOException e1) {
-<<<<<<< HEAD
-            super.declareDeployingNodeLost(pnURL, "Cannot run command: " + cmdLine + ", with ssh options: " +
-                sshOptions + " -\n The following exception occutred:\n " + getStackTraceAsString(e1));
-=======
             multipleDeclareDeployingNodeLost(depNodeURLs, "Cannot run command: " + cmdLine + ", with ssh options: " +
                     sshOptions + " -\n The following exception occutred:\n " + Formatter.stackTraceToString(e1));
->>>>>>> ce0d94e4
             throw new RMException("Cannot run command: " + cmdLine + ", with ssh options: " + sshOptions, e1);
         }
 
