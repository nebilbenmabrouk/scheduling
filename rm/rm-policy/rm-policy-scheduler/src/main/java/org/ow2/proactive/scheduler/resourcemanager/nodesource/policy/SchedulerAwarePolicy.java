/*
 * ProActive Parallel Suite(TM):
 * The Open Source library for parallel and distributed
 * Workflows & Scheduling, Orchestration, Cloud Automation
 * and Big Data Analysis on Enterprise Grids & Clouds.
 *
 * Copyright (c) 2007 - 2017 ActiveEon
 * Contact: contact@activeeon.com
 *
 * This library is free software: you can redistribute it and/or
 * modify it under the terms of the GNU Affero General Public License
 * as published by the Free Software Foundation: version 3 of
 * the License.
 *
 * This program is distributed in the hope that it will be useful,
 * but WITHOUT ANY WARRANTY; without even the implied warranty of
 * MERCHANTABILITY or FITNESS FOR A PARTICULAR PURPOSE.  See the
 * GNU Affero General Public License for more details.
 *
 * You should have received a copy of the GNU Affero General Public License
 * along with this program. If not, see <http://www.gnu.org/licenses/>.
 *
 * If needed, contact us to obtain a release under GPL Version 2 or 3
 * or a different license than the AGPL.
 */
package org.ow2.proactive.scheduler.resourcemanager.nodesource.policy;

import java.io.File;

import org.apache.log4j.Logger;
import org.objectweb.proactive.core.util.wrapper.BooleanWrapper;
import org.objectweb.proactive.extensions.annotation.ActiveObject;
import org.ow2.proactive.authentication.crypto.Credentials;
import org.ow2.proactive.resourcemanager.authentication.Client;
import org.ow2.proactive.resourcemanager.core.properties.PAResourceManagerProperties;
import org.ow2.proactive.resourcemanager.nodesource.common.Configurable;
import org.ow2.proactive.resourcemanager.nodesource.policy.NodeSourcePolicy;
import org.ow2.proactive.scheduler.common.NotificationData;
import org.ow2.proactive.scheduler.common.Scheduler;
import org.ow2.proactive.scheduler.common.SchedulerAuthenticationInterface;
import org.ow2.proactive.scheduler.common.SchedulerConnection;
import org.ow2.proactive.scheduler.common.SchedulerEvent;
import org.ow2.proactive.scheduler.common.SchedulerEventListener;
import org.ow2.proactive.scheduler.common.SchedulerState;
import org.ow2.proactive.scheduler.common.exception.ConnectionException;
import org.ow2.proactive.scheduler.common.job.JobInfo;
import org.ow2.proactive.scheduler.common.job.JobState;
import org.ow2.proactive.scheduler.common.job.UserIdentification;
import org.ow2.proactive.scheduler.common.task.TaskInfo;


@ActiveObject
public abstract class SchedulerAwarePolicy extends NodeSourcePolicy implements SchedulerEventListener {

    protected static Logger logger = Logger.getLogger(SchedulerAwarePolicy.class);

    @Configurable(description = "url used to contact the scheduler, e.g. pnp://, pamr://")
    protected String schedulerUrl = "";

    @Configurable(credential = true, description = "credentials used when contacting the scheduler")
    protected File schedulerCredentialsPath;

<<<<<<< HEAD
    @Configurable(description = "Delay in ms for the resource manger to recover broken node source in scheduler aware policy")
    protected long schedulerAwarePolicyNodeSourceRecoveryDelay = 10000;

    @Configurable(description = "number of trials for the resource manager to recover a broken node source in scheduler aware policy")
    protected int schedulerAwarePolicyNodeSourceRecoveryTrialsNumber = 10;

    protected SchedulerState state;
=======
    protected SchedulerState<JobState> state;
>>>>>>> a794f6bf

    private byte[] credentials;

    protected Scheduler scheduler;

    /**
     * Configure a policy with given parameters.
     * @param policyParameters parameters defined by user
     */
    @Override
    public BooleanWrapper configure(Object... policyParameters) {
        super.configure(policyParameters);

        if (policyParameters[2] == null) {
            throw new IllegalArgumentException("Scheduler url must be specified");
        }

        schedulerUrl = policyParameters[2].toString();

        if (policyParameters[3] == null) {
            throw new IllegalArgumentException("Credentials must be specified");
        }

        credentials = (byte[]) policyParameters[3];

        if (policyParameters[4] == null) {
            schedulerAwarePolicyNodeSourceRecoveryDelay = PAResourceManagerProperties.RM_SCHEDULER_AWARE_POLICY_NODESOURCE_RECOVERY_TIMEOUT.getValueAsLong();
        }

        if (policyParameters[5] == null) {
            schedulerAwarePolicyNodeSourceRecoveryTrialsNumber = PAResourceManagerProperties.RM_SCHEDULER_AWARE_POLICY_NODESOURCE_RECOVERY_TRIAL_NUMBER.getValueAsInt();
        }
        return new BooleanWrapper(true);
    }

    @Override
    public BooleanWrapper activate() {

        try {
            waitAndConnectToScheduler();
        } catch (Exception e) {
            logger.debug("Number of trials exceeded and could not contact scheduler", e);
        }

        try {
            state = scheduler.addEventListener(getSchedulerListener(), false, true, getEventsList());
        } catch (Exception e) {
            logger.error("", e);
            throw new RuntimeException(e.getMessage(), e);
        }
        return new BooleanWrapper(true);
    }

    private void waitAndConnectToScheduler() throws Exception {
        SchedulerAuthenticationInterface authentication;
        boolean firstException = true;
        int trialsNumber = 0;
        while (scheduler == null && trialsNumber <= schedulerAwarePolicyNodeSourceRecoveryTrialsNumber) {
            trialsNumber++;
            try {
                authentication = SchedulerConnection.join(schedulerUrl);
                Credentials creds = Credentials.getCredentialsBase64(credentials);
                scheduler = authentication.login(creds);
                Thread.sleep(schedulerAwarePolicyNodeSourceRecoveryDelay);

            } catch (Throwable t) {
                if (firstException) {
                    logger.warn("Could not contact scheduler at url " + schedulerUrl +
                                " this is normal if the scheduler has just been restarted", t);
                    firstException = false;
                } else {
                    logger.debug("Could not contact scheduler", t);
                }
            }
            if (trialsNumber > schedulerAwarePolicyNodeSourceRecoveryTrialsNumber)
                throw new ConnectionException("Number of trials exceeded and could not contact scheduler");
        }
    }

    @Override
    public void shutdown(Client initiator) {
        try {
            scheduler.removeEventListener();
            scheduler.disconnect();
        } catch (Exception e) {
            logger.error("", e);
        }
        super.shutdown(initiator);
    }

    @Override
    public void jobStateUpdatedEvent(NotificationData<JobInfo> notification) {
    }

    @Override
    public void jobUpdatedFullDataEvent(JobState job) {
    }

    @Override
    public void jobSubmittedEvent(JobState job) {
    }

    @Override
    public void schedulerStateUpdatedEvent(SchedulerEvent eventType) {
    }

    @Override
    public void taskStateUpdatedEvent(NotificationData<TaskInfo> notification) {
    }

    @Override
    public void usersUpdatedEvent(NotificationData<UserIdentification> notification) {
    }

    protected abstract SchedulerEvent[] getEventsList();

    protected abstract SchedulerEventListener getSchedulerListener();
}<|MERGE_RESOLUTION|>--- conflicted
+++ resolved
@@ -60,17 +60,13 @@
     @Configurable(credential = true, description = "credentials used when contacting the scheduler")
     protected File schedulerCredentialsPath;
 
-<<<<<<< HEAD
     @Configurable(description = "Delay in ms for the resource manger to recover broken node source in scheduler aware policy")
     protected long schedulerAwarePolicyNodeSourceRecoveryDelay = 10000;
 
     @Configurable(description = "number of trials for the resource manager to recover a broken node source in scheduler aware policy")
     protected int schedulerAwarePolicyNodeSourceRecoveryTrialsNumber = 10;
 
-    protected SchedulerState state;
-=======
     protected SchedulerState<JobState> state;
->>>>>>> a794f6bf
 
     private byte[] credentials;
 
