/*
 * ################################################################
 *
 * ProActive Parallel Suite(TM): The Java(TM) library for
 *    Parallel, Distributed, Multi-Core Computing for
 *    Enterprise Grids & Clouds
 *
 * Copyright (C) 1997-2011 INRIA/University of
 *                 Nice-Sophia Antipolis/ActiveEon
 * Contact: proactive@ow2.org or contact@activeeon.com
 *
 * This library is free software; you can redistribute it and/or
 * modify it under the terms of the GNU Affero General Public License
 * as published by the Free Software Foundation; version 3 of
 * the License.
 *
 * This library is distributed in the hope that it will be useful,
 * but WITHOUT ANY WARRANTY; without even the implied warranty of
 * MERCHANTABILITY or FITNESS FOR A PARTICULAR PURPOSE.  See the GNU
 * Affero General Public License for more details.
 *
 * You should have received a copy of the GNU Affero General Public License
 * along with this library; if not, write to the Free Software
 * Foundation, Inc., 59 Temple Place, Suite 330, Boston, MA  02111-1307
 * USA
 *
 * If needed, contact us to obtain a release under GPL Version 2 or 3
 * or a different license than the AGPL.
 *
 *  Initial developer(s):               The ActiveEon Team
 *                        http://www.activeeon.com/
 *  Contributor(s):
 *
 * ################################################################
 * $$ACTIVEEON_INITIAL_DEV$$
 */
package org.ow2.proactive.authentication;

import java.util.Hashtable;
import java.util.Map;

import javax.naming.Context;
import javax.naming.NamingEnumeration;
import javax.naming.NamingException;
import javax.naming.directory.Attribute;
import javax.naming.directory.DirContext;
import javax.naming.directory.InitialDirContext;
import javax.naming.directory.SearchControls;
import javax.naming.directory.SearchResult;
import javax.security.auth.Subject;
import javax.security.auth.callback.Callback;
import javax.security.auth.callback.CallbackHandler;
import javax.security.auth.callback.UnsupportedCallbackException;
import javax.security.auth.login.FailedLoginException;
import javax.security.auth.login.LoginException;

import org.apache.log4j.Logger;
import org.ow2.proactive.authentication.principals.GroupNamePrincipal;
import org.ow2.proactive.authentication.principals.UserNamePrincipal;


/**
 * Authentication based on LDAP system.
 *
 * Improved version of @see{LDAPLoginModule}
 *
 * support custom filters for username and group
 *
 *
 * @author The ActiveEon Team
 * @since ProActive Scheduling 2.1.1
 */
public abstract class LDAP2LoginModule extends FileLoginModule implements Loggable {

    /** connection logger */
    private final Logger logger = getLogger();

    /** LDAP configuration properties */
    private LDAP2Properties ldapProperties = new LDAP2Properties(getLDAPConfigFileName());
    /** default value for Context.SECURITY_AUTHENTICATION
     * that correspond to anonymous connection
    */
    private final String ANONYMOUS_LDAP_CONNECTION = "none";

    /** name of key store path java property */
    private final String SSL_KEYSTORE_PATH_PROPERTY = "javax.net.ssl.keyStore";

    /** name of key store password java property */
    private final String SSL_KEYSTORE_PASSWD_PROPERTY = "javax.net.ssl.keyStorePassword";

    /** name of trust store password java property */
    private final String SSL_TRUSTSTORE_PATH_PROPERTY = "javax.net.ssl.trustStore";

    /** name of trust store password java property */
    private final String SSL_TRUSTSTORE_PASSWD_PROPERTY = "javax.net.ssl.trustStorePassword";

    /** boolean defining whether connection polling has to be used */
    private final String LDAP_CONNECTION_POOLING = ldapProperties.getProperty(LDAP2Properties.LDAP_CONNECTION_POOLING);

    /** LDAP used to perform authentication */
    private final String LDAP_URL = ldapProperties.getProperty(LDAP2Properties.LDAP_URL);

    /** LDAP Subtree wherein users entries are searched */
    private final String USERS_DN = ldapProperties.getProperty(LDAP2Properties.LDAP_USERS_SUBTREE);

    /**
     * LDAP Subtree wherein groups entries are searched
     * If empty, then USERS_DN is used instead
     */
    private String GROUPS_DN = ldapProperties.getProperty(LDAP2Properties.LDAP_GROUPS_SUBTREE);

    /**
     * Authentication method used to bind to LDAP: none, simple,
     * or one of the SASL authentication methods
     */
    private final String AUTHENTICATION_METHOD = ldapProperties
            .getProperty(LDAP2Properties.LDAP_AUTHENTICATION_METHOD);

    /** user name used to bind to LDAP (if authentication method is different from none) */
    private final String BIND_LOGIN = ldapProperties.getProperty(LDAP2Properties.LDAP_BIND_LOGIN);

    /** user password used to bind to LDAP (if authentication method is different from none) */
    private String BIND_PASSWD = ldapProperties.getProperty(LDAP2Properties.LDAP_BIND_PASSWD);

    /**fall back property, check user/password and group in files if user in not found in LDAP */
    private boolean fallbackUserAuth = Boolean.valueOf(ldapProperties
            .getProperty(LDAP2Properties.FALLBACK_USER_AUTH));

    /**group fall back property, check user group membership group file if user in not found in corresponding LDAP group*/
    private boolean fallbackGroupMembership = Boolean.valueOf(ldapProperties
            .getProperty(LDAP2Properties.FALLBACK_GROUP_MEMBERSHIP));

    /** authentication status */
    private boolean succeeded = false;

    /**
     * Creates a new instance of LDAPLoginModule
     */
    public LDAP2LoginModule() {
        if (GROUPS_DN == null) {
            GROUPS_DN = USERS_DN;
        }

        if (fallbackUserAuth) {
            checkLoginFile();
            checkGroupFile();
            logger.info("Using Login file for fall back authentication at: " + loginFile);
            logger.info("Using Group file for fall back group membership at: " + groupFile);
        } else if (fallbackGroupMembership) {
            checkGroupFile();
            logger.info("Using Group file for fall back group membership at: " + groupFile);
        }

        //initialize system properties for SSL/TLS connection
        String keyStore = ldapProperties.getProperty(LDAP2Properties.LDAP_KEYSTORE_PATH);

        if ((keyStore != null) && (!alreadyDefined(SSL_KEYSTORE_PATH_PROPERTY, keyStore))) {
            System.setProperty(SSL_KEYSTORE_PATH_PROPERTY, keyStore);
            System.setProperty(SSL_KEYSTORE_PASSWD_PROPERTY, ldapProperties
                    .getProperty(LDAP2Properties.LDAP_KEYSTORE_PASSWD));
        }

        String trustStore = ldapProperties.getProperty(LDAP2Properties.LDAP_TRUSTSTORE_PATH);
        if ((trustStore != null) && (!alreadyDefined(SSL_TRUSTSTORE_PATH_PROPERTY, trustStore))) {
            System.setProperty(SSL_TRUSTSTORE_PATH_PROPERTY, trustStore);
            System.setProperty(SSL_TRUSTSTORE_PASSWD_PROPERTY, ldapProperties
                    .getProperty(LDAP2Properties.LDAP_TRUSTSTORE_PASSWD));
        }
    }

    /**
     * Checks if property is already defined.
     *
     * @param propertyName name of the property
     * @param propertyValue value of the property
     * @return true id the property is defined and its value equals the specified value.
     */
    private boolean alreadyDefined(String propertyName, String propertyValue) {

        if (propertyName != null && propertyName.length() != 0) {
            String definedPropertyValue = System.getProperty(propertyName);

            if (System.getProperty(propertyName) != null && !definedPropertyValue.equals(propertyValue)) {
                logger.warn("Property " + propertyName + " is already defined");
                logger.warn("Using old value " + propertyValue);
                return true;
            }
        }

        return false;
    }

    /**
     * Initialize this <code>LDAPLoginModule</code>.
     *
     * <p>
     *
     * @param subject
     *            the <code>Subject</code> not to be authenticated.
     *            <p>
     *
     * @param callbackHandler
     *            a <code>CallbackHandler</code> to get the credentials of the
     *            user, must work with <code>NoCallback</code> callbacks.
     *            <p>
     * @param sharedState state shared with other configured LoginModules. <p>
     *
     * @param options options specified in the login
     *			<code>Configuration</code> for this particular
     *			<code>LDAPLoginModule</code>.
     */
    @Override
    public void initialize(Subject subject, CallbackHandler callbackHandler, Map<String, ?> sharedState,
            Map<String, ?> options) {
        this.subject = subject;
        this.callbackHandler = callbackHandler;

        if (logger.isDebugEnabled()) {
            logger.debug("Using LDAP: " + LDAP_URL);
        }
    }

    /**
     * Authenticate the user by getting the user name and password from the
     * CallbackHandler.
     *
     * <p>
     *
     * @return true in all cases since this <code>LDAPLoginModule</code>
     *         should not be ignored.
     *
     * @exception FailedLoginException
     *                if the authentication fails.
     *                <p>
     *
     * @exception LoginException
     *                if this <code>LDAPLoginModule</code> is unable to
     *                perform the authentication.
     */
    @Override
    public boolean login() throws LoginException {
        succeeded = false;
        if (callbackHandler == null) {
            throw new LoginException("Error: no CallbackHandler available "
                + "to garner authentication information from the user");
        }

        try {

            Callback[] callbacks = new Callback[] { new NoCallback() };

            // gets the user name, password, group Membership, and group Hierarchy from call back handler
            callbackHandler.handle(callbacks);
            Map<String, Object> params = ((NoCallback) callbacks[0]).get();
            String username = (String) params.get("username");
            String password = (String) params.get("pw");

            params.clear();
            ((NoCallback) callbacks[0]).clear();

            if (username == null) {
                logger.info("No username has been specified for authentication");
                throw new FailedLoginException("No username has been specified for authentication");
            }

            succeeded = logUser(username, password);
            return succeeded;

        } catch (java.io.IOException ioe) {
            throw new LoginException(ioe.toString());
        } catch (UnsupportedCallbackException uce) {
            throw new LoginException("Error: " + uce.getCallback().toString() +
                " not available to garner authentication information " + "from the user");
        }
    }

    /**
     * Check user and password from file, or authenticate with ldap.
     *
     * @param username user's login
     * @param password user's password
     * @return true user login and password are correct, and requested group is authorized for the user
     * @throws LoginException if authentication and group membership fails.
     */
    @Override
    protected boolean logUser(String username, String password) throws LoginException {
        try {
            if (fallbackUserAuth) {
                return super.logUser(username, password);
            } else {
                return internalLogUser(username, password);
            }
        } catch (LoginException ex) {
            return internalLogUser(username, password);
        }
    }

    private boolean internalLogUser(String username, String password) throws LoginException {
        // check the user name, get the RDN of the user
        // (null = not found)
        String userDN = null;
        boolean passwordMatch = false;
        try {
            userDN = getLDAPUserDN(username);
        } catch (NamingException e) {
            logger.error("Cannot connect to LDAP server", e);
            throw new FailedLoginException("Cannot connect to LDAP server");
        }

        if (userDN == null) {
<<<<<<< HEAD
            logger.info("user entry not found in subtree " + USERS_DN + " for user " + username);
            if (fallbackUserAuth) {
                logger.info("fall back to file authentication for user: " + username);
                return super.logUser(username, password);
            } else
                throw new FailedLoginException("User name doesn't exists");
=======
            logger.info("user entry not found in subtree " + BASE_DN + " for user " + username);
            throw new FailedLoginException("User name doesn't exists");
>>>>>>> 4aeb9720
        } else {
            // Check if the password match the user name
            passwordMatch = checkLDAPPassword(userDN, password);
        }

        if (passwordMatch) {
            if (logger.isDebugEnabled()) {
                logger.debug("authentication succeeded, checking group");
            }
        } else {
            // authentication failed
            logger.info("password verification failed for user: " + username);
            throw new FailedLoginException("Password Incorrect");
        }

        return true;
    }

    /**
     * <p>
     * This method is called if the LoginContext's overall authentication
     * succeeded (the relevant REQUIRED, REQUISITE, SUFFICIENT and OPTIONAL
     * LoginModules succeeded).
     * <p>
     *
     * @exception LoginException
     *                if the commit fails.
     *
     * @return true if this LDAPLoginModule's own login and commit attempts
     *         succeeded, or false otherwise.
     */
    @Override
    public boolean commit() throws LoginException {
        return succeeded;
    }

    /**
     * <p>
     * This method is called if the LoginContext's overall authentication
     * failed. (the relevant REQUIRED, REQUISITE, SUFFICIENT and OPTIONAL
     * LoginModules did not succeed).
     *
     * <p>
     * If this LDAPLoginModule's own authentication attempt succeeded (checked
     * by retrieving the private state saved by the <code>login</code> and
     * <code>commit</code> methods), then this method cleans up any state that
     * was originally saved.
     *
     * <p>
     *
     * @exception LoginException
     *                if the abort fails.
     *
     * @return false if this LoginModule's own login and/or commit attempts
     *         failed, and true otherwise.
     */
    @Override
    public boolean abort() throws LoginException {
        boolean result = succeeded;
        succeeded = false;
        return result;
    }

    /**
     * Logout the user.
     * <p>
     *
     * @exception LoginException
     *                if the logout fails.
     *
     * @return true in all cases since this <code>LoginModule</code> should
     *         not be ignored.
     */
    @Override
    public boolean logout() throws LoginException {
        succeeded = false;
        return true;
    }

    /**
     * Connect using SSL encryption to the LDAP server <code>url</code> and
     * tries to authenticate with the <code>UID</code> and
     * <code>password</code>.
     *
     * <p>
     *
     * @param userDN user name
     * <p>
     * @param password user password
     * <p>
     * @return true if the authentication is successful, false otherwise.
     */
    private boolean checkLDAPPassword(String userDN, String password) {
        if (logger.isDebugEnabled()) {
            logger.debug("check password for user: " + userDN);
        }

        Hashtable<String, String> env = createBasicEnvForInitalContext();
        env.put(Context.SECURITY_PRINCIPAL, userDN);
        env.put(Context.SECURITY_CREDENTIALS, password);

        DirContext ctx = null;
        try {
            // Create the initial directory context
            ctx = new InitialDirContext(env);
        } catch (NamingException e) {
            logger.error("Problem checkin user password, user password may be wrong: " + e);
            return false;
        }

        // Close the context when we're done
        try {
            ctx.close();
        } catch (NamingException e) {
            logger.error("Problem closing secure connection: " + e);
        }
        return true;
    }

    /**
     * Connects anonymously to the LDAP server <code>url</code> and retrieve
     * DN of the user <code>username</code>
     *
     * <p>
     * @exception NamingException
     *                if a naming exception is encountered.
     * <p>
     *
     * @return the String containing the UID of the user or null if the user is
     *         not found.
     */
    private String getLDAPUserDN(String username) throws NamingException {

        String userDN = null;
        DirContext ctx = null;
        try {

            // Create the initial directory context
            ctx = this.connectAndGetContext();
            SearchControls sControl = new SearchControls();
            sControl.setSearchScope(SearchControls.SUBTREE_SCOPE);
            String filter = String.format(ldapProperties.getProperty(LDAP2Properties.LDAP_USER_FILTER),
                    username);
            // looking for the user dn (distinguish name)
            NamingEnumeration<SearchResult> answer = ctx.search(USERS_DN, filter, sControl);
            if (answer.hasMoreElements()) {
                SearchResult result = (SearchResult) answer.next();
                userDN = result.getNameInNamespace();
                if (logger.isDebugEnabled()) {
                    logger.debug("User " + username + " has LDAP entry " + userDN);
                }
                subject.getPrincipals().add(new UserNamePrincipal(username));

                // looking for the user groups
                String groupFilter = String.format(ldapProperties
                        .getProperty(LDAP2Properties.LDAP_GROUP_FILTER), userDN);

                NamingEnumeration<SearchResult> groupResults = ctx.search(GROUPS_DN, groupFilter, sControl);
                while (groupResults.hasMoreElements()) {
                    SearchResult res = (SearchResult) groupResults.next();
                    Attribute attr = res.getAttributes().get(
                            ldapProperties.getProperty(LDAP2Properties.LDAP_GROUPNAME_ATTR));
                    if (attr != null) {
                        String groupName = attr.get().toString();
                        subject.getPrincipals().add(new GroupNamePrincipal(groupName));
                        if (logger.isDebugEnabled()) {
                            logger.debug("User " + username + " is a member of group " + groupName);
                        }
                    }
                }

            } else {
                if (logger.isDebugEnabled()) {
                    logger.debug("User DN not found");
                }
            }
        } catch (NamingException e) {
            logger.error("Problem with the search in mode: " + AUTHENTICATION_METHOD + e);
            throw e;
        } finally {
            try {
                if (ctx != null) {
                    ctx.close();
                }
            } catch (NamingException e) {
                logger.error("", e);
                logger.error("Problem closing LDAP connection: " + e.getMessage());
            }
        }

        return userDN;
    }

    /**
     * Performs connection to LDAP with appropriate security parameters
     * @return directory service interface.
     * @throws NamingException
     */
    private DirContext connectAndGetContext() throws NamingException {
        Hashtable<String, String> env = createBasicEnvForInitalContext();

        if (!AUTHENTICATION_METHOD.equals(ANONYMOUS_LDAP_CONNECTION)) {
            env.put(Context.SECURITY_PRINCIPAL, BIND_LOGIN);
            env.put(Context.SECURITY_CREDENTIALS, BIND_PASSWD);
        }
        // Create the initial directory context
        return new InitialDirContext(env);
    }

    /**
     * Retrieves LDAP configuration file name.
     *
     * @return name of the file with LDAP configuration.
     */
    protected abstract String getLDAPConfigFileName();

    private Hashtable<String, String> createBasicEnvForInitalContext() {
        Hashtable<String, String> env = new Hashtable<String, String>(6, 1f);
        env.put("com.sun.jndi.ldap.connect.pool", LDAP_CONNECTION_POOLING);
        env.put(Context.INITIAL_CONTEXT_FACTORY, "com.sun.jndi.ldap.LdapCtxFactory");
        env.put(Context.SECURITY_AUTHENTICATION, AUTHENTICATION_METHOD);
        env.put(Context.PROVIDER_URL, LDAP_URL);

        return env;
    }

}<|MERGE_RESOLUTION|>--- conflicted
+++ resolved
@@ -308,17 +308,8 @@
         }
 
         if (userDN == null) {
-<<<<<<< HEAD
             logger.info("user entry not found in subtree " + USERS_DN + " for user " + username);
-            if (fallbackUserAuth) {
-                logger.info("fall back to file authentication for user: " + username);
-                return super.logUser(username, password);
-            } else
-                throw new FailedLoginException("User name doesn't exists");
-=======
-            logger.info("user entry not found in subtree " + BASE_DN + " for user " + username);
             throw new FailedLoginException("User name doesn't exists");
->>>>>>> 4aeb9720
         } else {
             // Check if the password match the user name
             passwordMatch = checkLDAPPassword(userDN, password);
