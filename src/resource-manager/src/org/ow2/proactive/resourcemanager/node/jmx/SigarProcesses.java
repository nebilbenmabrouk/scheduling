/*
 * ################################################################
 *
 * ProActive Parallel Suite(TM): The Java(TM) library for
 *    Parallel, Distributed, Multi-Core Computing for
 *    Enterprise Grids & Clouds
 *
 * Copyright (C) 1997-2011 INRIA/University of
 *                 Nice-Sophia Antipolis/ActiveEon
 * Contact: proactive@ow2.org or contact@activeeon.com
 *
 * This library is free software; you can redistribute it and/or
 * modify it under the terms of the GNU Affero General Public License
 * as published by the Free Software Foundation; version 3 of
 * the License.
 *
 * This library is distributed in the hope that it will be useful,
 * but WITHOUT ANY WARRANTY; without even the implied warranty of
 * MERCHANTABILITY or FITNESS FOR A PARTICULAR PURPOSE.  See the GNU
 * Affero General Public License for more details.
 *
 * You should have received a copy of the GNU Affero General Public License
 * along with this library; if not, write to the Free Software
 * Foundation, Inc., 59 Temple Place, Suite 330, Boston, MA  02111-1307
 * USA
 *
 * If needed, contact us to obtain a release under GPL Version 2 or 3
 * or a different license than the AGPL.
 *
 *  Initial developer(s):               The ProActive Team
 *                        http://proactive.inria.fr/team_members.htm
 *  Contributor(s): ActiveEon Team - http://www.activeeon.com
 *
 * ################################################################
 * $$ACTIVEEON_CONTRIBUTOR$$
 */
package org.ow2.proactive.resourcemanager.node.jmx;

import java.util.ArrayList;
import java.util.List;

import org.apache.log4j.Logger;
import org.hyperic.sigar.Sigar;
import org.hyperic.sigar.SigarException;
import org.hyperic.sigar.cmd.Ps;


public class SigarProcesses implements SigarProcessesMXBean {

    /** Log4J logger */
    private final static Logger logger = Logger.getLogger(SigarProcesses.class);
    
    @SuppressWarnings("unchecked")
    @Override
    public ProcessInfo[] getProcesses() throws SigarException {
        Sigar sigar = new Sigar();
        long[] pids = sigar.getProcList();

        List<ProcessInfo> result = new ArrayList<ProcessInfo>(pids.length);

        for (int i = 0; i < pids.length; i++) {
            long pid = pids[i];
<<<<<<< HEAD
            List info = Ps.getInfo(sigar, pid); // Add standard info. 
            info.add(sigar.getProcArgs(pid)); // Add also arguments of 
            // each process. 
            info.add(sigar.getProcCpu(pid).getPercent()); // Add cpu usage (perc.).
            // TODO see why sigar.getProcCpu(pid).getPercent()
            // returns '0.0' always.

            result[i] = new ProcessInfo(info);
=======
            try {
                @SuppressWarnings("rawtypes")
                List info = Ps.getInfo(sigar, pid);             // Add standard info. 
                info.add(sigar.getProcArgs(pid));               // Add also arguments of each process. 
                info.add(sigar.getProcCpu(pid).getPercent());   // Add cpu usage (perc.).
                
                result.add(new ProcessInfo(info));
            } catch (SigarException e) {
                // Ignore it, probably the process does not exist anymore.
                logger.warn("Could not get information for PID: " + pid, e);
            }

            // TODO see why sigar.getProcCpu(pid).getPercent()
            // returns '0.0' always.

>>>>>>> fb85b5e0
        }

        return result.toArray(new ProcessInfo[] {});
    }
}<|MERGE_RESOLUTION|>--- conflicted
+++ resolved
@@ -60,16 +60,6 @@
 
         for (int i = 0; i < pids.length; i++) {
             long pid = pids[i];
-<<<<<<< HEAD
-            List info = Ps.getInfo(sigar, pid); // Add standard info. 
-            info.add(sigar.getProcArgs(pid)); // Add also arguments of 
-            // each process. 
-            info.add(sigar.getProcCpu(pid).getPercent()); // Add cpu usage (perc.).
-            // TODO see why sigar.getProcCpu(pid).getPercent()
-            // returns '0.0' always.
-
-            result[i] = new ProcessInfo(info);
-=======
             try {
                 @SuppressWarnings("rawtypes")
                 List info = Ps.getInfo(sigar, pid);             // Add standard info. 
@@ -85,7 +75,6 @@
             // TODO see why sigar.getProcCpu(pid).getPercent()
             // returns '0.0' always.
 
->>>>>>> fb85b5e0
         }
 
         return result.toArray(new ProcessInfo[] {});
